import os
from itertools import groupby
from typing import List, Optional, Mapping
import numpy as np
from explain_nlp.experimental.core import MethodData
from explain_nlp.methods.utils import incremental_mean, incremental_var


def base_visualization(body_html: str, head_js="", body_js="", path=None):
    # Obtain path to directory of this module with regard to caller path
    call_path = __file__.split(os.path.sep)[:-1]
    with open(os.path.join(os.path.sep.join(call_path), "highlight.css"), "r") as f:
        css_properties = f.read()
    with open(os.path.join(os.path.sep.join(call_path), "highlight.js"), "r") as f:
        js_code = f.read()

    visualization = \
    f"""
    <!DOCTYPE html>
    <html>
    <head>
        <style type="text/css">
        {css_properties}
        </style>
        <script type="text/javascript">
        {head_js}
        </script>
    </head>
    <body>
        <div class="examples-container">
            <div class="examples">
            {body_html}
            </div>
        </div>
        <script type="text/javascript">
        {js_code}
        </script>
        <script type="text/javascript">
        {body_js}
        </script>
    </body>
    </html>
    """

    if path is not None:
        with open(path, "w", encoding="utf-8") as f:
            print(f"Stored visualization into '{path}'")
            f.write(visualization)

    return visualization


def scale_interval(values: np.array, curr_low: float, curr_high: float,
                   new_low: Optional[float] = -1.0, new_high: Optional[float] = 1.0):
    """ Scale [curr_low, curr_high] to [new_low, new_high] linearly. """
    return (new_high - new_low) * (values - curr_low) / (curr_high - curr_low) + new_low


def highlight_plot(sequences: List[List[str]],
                   importances: List[List[float]],
                   pred_labels: List,
                   actual_labels: Optional[List] = None,
                   custom_features: Optional[List[List[List[int]]]] = None,  # list of feature groups per example
                   path: Optional[str] = None):
    eff_actual_labels = [None for _ in range(len(sequences))] if actual_labels is None else actual_labels
    eff_custom_features = [[] for _ in range(len(sequences))] if custom_features is None else custom_features

    if len(sequences) != len(importances):
        raise ValueError(f"Got an unequal amount of sequences and importances of sequence elements "
                         f"({len(sequences)} sequences != {len(importances)} importances)")

    if len(sequences) != len(pred_labels):
        raise ValueError(f"Got an unequal amount of sequences and labels "
                         f"({len(sequences)} sequences != {len(pred_labels)} labels)")

    if len(sequences) != len(eff_custom_features):
        raise ValueError(f"Got an unequal amount of sequences and custom feature groups "
                         f"({len(sequences)} sequences != feature groups for {len(eff_custom_features)} examples)")

    np_importances, scaled_imps = [], []
    for i, curr_imps in enumerate(importances):
        # If custom features are provided, only use those importances for normalization
        idx_start_importance = len(sequences[i]) if len(eff_custom_features[i]) > 0 else 0
        curr_np = np.array(curr_imps)
        np_importances.append(curr_np)
        max_abs_imp = np.max(np.abs(curr_np[idx_start_importance:]))
        scaled_imps.append(scale_interval(curr_np, curr_low=-max_abs_imp, curr_high=max_abs_imp))

    body_html = []
    for i, (curr_seq, curr_pred_label, curr_actual_label, curr_custom_features) in enumerate(zip(sequences,
                                                                                                 pred_labels,
                                                                                                 eff_actual_labels,
                                                                                                 eff_custom_features)):
        curr_sc_imps = scaled_imps[i]
        if len(curr_seq) + len(curr_custom_features) != len(curr_sc_imps):
            raise ValueError(f"Example #{i}: importance not provided for each feature (group) "
                             f"({len(curr_seq) + len(curr_custom_features)} features != "
                             f"{len(curr_sc_imps)} importances)")

        relevant_features = curr_custom_features if len(curr_custom_features) > 0 else [[i] for i in range(len(curr_seq))]
        is_covered = np.zeros(len(curr_seq))
        for curr_group in relevant_features:
            if np.any(is_covered[curr_group]):
                raise ValueError(f"Features are not allowed to have multiple importances (feature group {curr_group} "
                                 f"overlaps with some other group)")

        idx_start_importance = len(curr_seq) if len(curr_custom_features) > 0 else 0
        # Some tokens may be grouped and therefore share the importance, stored at a custom index
        token_to_importance = np.arange(len(curr_seq))
        is_start = np.zeros(len(curr_seq), dtype=bool)
        is_end = np.zeros(len(curr_seq), dtype=bool)
        is_multiunit = np.zeros(len(curr_seq), dtype=bool)

        for idx_importance, curr_group in enumerate(relevant_features, start=idx_start_importance):
            # Feature groups might not be contiguous, so find out the beginnings and endings of their parts
            # e.g. group [1, 2, 7, 8] will be visualized as spans [1, 2] and [7, 8]
            for _, g in groupby(enumerate(sorted(curr_group)), lambda x: x[0] - x[1]):
                cont_features = list(map(lambda tup: tup[1], g))
                is_start[cont_features[0]] = True
                is_end[cont_features[-1]] = True
                if len(curr_group) > 1:
                    is_multiunit[cont_features[0]] = True

            for curr_feature in curr_group:
                token_to_importance[curr_feature] = idx_importance

        curr_ex_html = []
        # If label is not given, color it with yellow, indicating "unknown correctness"
        label_color = "rgb(238, 232, 170)"
        eff_actual_label = "/"
        if curr_actual_label is not None:
            label_color = "rgba(200, 247, 197, 1)" if curr_actual_label == curr_pred_label else "rgba(236, 100, 75, 1)"
            eff_actual_label = curr_actual_label

        curr_ex_html.append(f"<span class='example-label' "
                            f"title='Actual label: {eff_actual_label}' "
                            f"style='background-color: {label_color}'> "
                            f"Predicted label: {curr_pred_label} "
                            f"</span>")
        curr_ex_html.append("<br />")

        for idx_tok, curr_tok in enumerate(curr_seq):
            unscaled_imp = np_importances[i][token_to_importance[idx_tok]]
            scaled_imp = curr_sc_imps[token_to_importance[idx_tok]]
            # Most green and most red colors indicate highest and (-highest) importances (i.e. equal tails)
            curr_color = f"rgba(0, 153, 0, {scaled_imp})" if scaled_imp > 0 else f"rgba(255, 0, 0, {abs(scaled_imp)})"

<<<<<<< HEAD
            curr_ex_html.append(f"<span class='example-unit' "
                                f"id='token-{i}-{idx_tok}' "
                                f"title='{np_importances[i, idx_tok]: .4f}' "
                                f"style='background-color: {curr_color}'>"
                                f"{curr_seq[idx_tok]}"
                                f"</span>")
=======
            tok_parts = []
            if is_start[idx_tok]:
                tok_parts.append(f"<span class='example-unit' "
                                 f"title='{unscaled_imp: .4f}' "
                                 f"style='background-color: {curr_color}'"
                                 f"data-sequence='{i}' data-feature='{token_to_importance[idx_tok]}' "
                                 f"onmouseenter='toggleMarked(this)' "
                                 f"onmouseleave='toggleMarked(this)'>")
                # Display an ID in front of (possibly scattered) units making up large, discontiguous unit
                if is_multiunit[idx_tok]:
                    tok_parts.append(f"<span class='unit-id'>#{token_to_importance[idx_tok]}</span>")

            tok_parts.append(str(curr_tok))

            if is_end[idx_tok]:
                tok_parts.append(f"</span>")

            curr_ex_html.append("".join(tok_parts))
>>>>>>> c462a74b

        body_html.append("<div class='example' id='{}'>{}</div>".format(i, "\n".join(curr_ex_html)))

    body_html = "\n".join(body_html)
    return base_visualization(body_html, path=path)


def highlight_plot_multiple_methods(sequences: List[List[str]],
                                    importances: Mapping[str, List[List[float]]],
                                    pred_labels: List,
                                    actual_labels: Optional[List] = None,
                                    custom_features: Optional[Mapping[str, List[List[List[int]]]]] = None,
                                    path: Optional[str] = None):
    eff_actual_labels = [None for _ in range(len(sequences))] if actual_labels is None else actual_labels
    eff_custom_features = {m: [[] for _ in range(len(sequences))] for m in importances.keys()} \
        if custom_features is None else custom_features

    for method_name, method_imps in importances.items():
        if len(sequences) != len(method_imps):
            raise ValueError(f"Got an unequal amount of sequences and importances of sequence elements "
                             f"({len(sequences)} sequences != {len(method_imps)} importances for method '{method_name}')")

    if len(sequences) != len(pred_labels):
        raise ValueError(f"Got an unequal amount of sequences and labels "
                         f"({len(sequences)} sequences != {len(pred_labels)} labels)")

    flat_sequences, flat_importances = [], []
    flat_pred, flat_actual = [], []
    flat_custom_features = []

    method_order = list(importances.keys())
    for i, (curr_seq, curr_pred_label, curr_actual_label) in enumerate(zip(sequences, pred_labels, eff_actual_labels)):
        for method_name in method_order:
            curr_imps = importances[method_name][i]
            curr_custom_features = eff_custom_features[method_name][i]

            if len(curr_seq) + len(curr_custom_features) != len(curr_imps):
                raise ValueError(f"Example #{i}: importance not provided for each feature (group) "
                                 f"({len(curr_seq) + len(curr_custom_features)} features != "
                                 f"{len(curr_imps)} importances in method '{method_name}')")

<<<<<<< HEAD
                method_html.append(f"<span class='example-unit' "
                                   f"id='token-{i}-{idx_tok}' "
                                   f"title='{np_importances[method_name][i, idx_tok]: .4f}' "
                                   f"style='background-color: {curr_color}'>"
                                   f"{curr_seq[idx_tok]}"
                                   f"</span>")
=======
            flat_sequences.append(curr_seq)
            flat_importances.append(curr_imps)
            flat_pred.append(f"{curr_pred_label} (<b>{method_name}</b>)")
            flat_actual.append(f"{'/' if curr_actual_label is None else curr_actual_label} (<b>{method_name}</b>)")
            flat_custom_features.append(curr_custom_features)
>>>>>>> c462a74b

    return highlight_plot(sequences=flat_sequences, importances=flat_importances,
                          pred_labels=flat_pred, actual_labels=flat_actual,
                          custom_features=flat_custom_features, path=path)


def track_progress(method_data: MethodData, idx_example: int,
                   path: Optional[str] = None, track_every_n_steps=100):
    """ Reconstructing the construction of explanation. In a nutshell, this is a simplistic reimplementation of IME
        with added HTML construction.
        TODO: raise NotImplementedError when custom features are used
        TODO: add support for custom features
    """
    sequence = method_data.sequences[idx_example]
    predicted_label = method_data.pred_labels[idx_example]
    actual_label = method_data.actual_labels[idx_example]
    min_samples_per_feature = method_data.min_samples_per_feature
    taken_samples = method_data.num_samples[idx_example]
    samples = method_data.samples[idx_example]
    scores = method_data.model_scores[idx_example]

    example_html = []
    # If label is not given, color it with yellow, indicating "unknown correctness"
    label_color = "rgb(238, 232, 170)"
    eff_actual_label = "/"
    if actual_label is not None:
        label_color = "rgba(200, 247, 197, 1)" if actual_label == predicted_label else "rgba(236, 100, 75, 1)"
        eff_actual_label = method_data.possible_labels[actual_label]

    example_html.append(f"<span class='example-label' "
                        f"title='Actual label: {eff_actual_label}' "
                        f"style='background-color: {label_color}'> "
                        f"Predicted label: {method_data.possible_labels[predicted_label]} "
                        f"</span>")
    example_html.append("<br />")

    np_scores = [np.array(curr_scores) for curr_scores in scores]
    if not any(len(curr_scores) > 0 for curr_scores in scores):
        raise ValueError(f"No model scores could be obtained from method data. Make sure "
                         f"`method_data.model_scores[{idx_example}]` contains some nonempty lists")

    # Step 0 = initial estimation, then each step means drawing one additional sample
    idx_step = 0
    num_features = len(sequence)
    importance_means = np.zeros(num_features, dtype=np.float32)
    importance_vars = np.zeros(num_features, dtype=np.float32)

    perturbable_mask = np.array([curr_taken > 0 for curr_taken in taken_samples])
    perturbable_features = np.arange(num_features)[perturbable_mask]

    # Track how many samples have been accounted for (1 sample = [1 score with feature, 1 score_without])
    accounted_samples = np.zeros(num_features, dtype=np.int32)
    accounted_samples[np.logical_not(perturbable_mask)] = 1
    # Initial pass, estimate variance of features using `min_samples_per_feature` features
    for idx_substep, idx_feature in enumerate(perturbable_features):
        step_html = []
        step_html.append(f"<span class='step-details'>"
                         f"{idx_step}.{idx_substep} Initial estimation for feature {idx_feature}"
                         f"</span>")
        step_html.append(f"<span title='Toggle display of samples' "
                         f"style='cursor: pointer;' "
                         f"onclick='toggleDisplay(\"step-{idx_step}-{idx_substep}-samples\")'>"
                         f"[...]"
                         f"</span>")
        step_html.append("<br />")

        curr_cursor = accounted_samples[idx_feature] * 2
        # `idx_feature` fixed
        curr_scores_with = np_scores[idx_feature][curr_cursor: curr_cursor + (min_samples_per_feature * 2): 2, predicted_label]
        # `idx_feature` randomized (possibly same as in original instance)
        curr_scores_without = np_scores[idx_feature][curr_cursor + 1: curr_cursor + (min_samples_per_feature * 2): 2, predicted_label]

        diffs = curr_scores_with - curr_scores_without
        importance_means[idx_feature] = np.mean(diffs)
        importance_vars[idx_feature] = np.var(diffs)
        accounted_samples[idx_feature] += min_samples_per_feature

        samples_html = []
        for idx_sample in range(curr_cursor, curr_cursor + (min_samples_per_feature * 2)):
            curr_label_score = np_scores[idx_feature][idx_sample, predicted_label]

            if idx_sample % 2 == 0:
                curr_pair_diff = np.abs(np_scores[idx_feature][idx_sample, predicted_label] -
                                        np_scores[idx_feature][idx_sample + 1, predicted_label])
                samples_html.append(f"<div class='pair' "
                                    f"style='background-color: rgba(255, 106, 0, {curr_pair_diff})'>")

            samples_html.append(f"<div class='pair-example' "
                                f"title='P(&#375; = {predicted_label}) = {curr_label_score:.4f}'>"
                                f"{'+' if idx_sample % 2 == 0 else '-'} "
                                f"{samples[idx_feature][idx_sample]}"
                                f"</div>")

            if idx_sample % 2 == 1:
                samples_html.append("</div>")

        step_html.append("<div id='step-{}-{}-samples' style='display: none;'>{}</div>".format(idx_step, idx_substep, "\n".join(samples_html)))

        max_abs_imps = np.max(np.abs(importance_means))
        scaled_imps = scale_interval(importance_means, curr_low=-max_abs_imps, curr_high=max_abs_imps)

        for idx_tok, scaled_imp in enumerate(scaled_imps):
            # Most green and most red colors indicate highest and (-1 * highest) importances (i.e. equal tails)
            curr_color = f"rgba(0, 153, 0, {scaled_imp})" if scaled_imp > 0 else f"rgba(255, 0, 0, {abs(scaled_imp)})"
            imp_sd = f"{np.sqrt(importance_vars[idx_tok] / accounted_samples[idx_tok]): .4f}" \
                if accounted_samples[idx_tok] > 0 else "N/A"
            imp_mean = f"{importance_means[idx_tok]: .4f}" if accounted_samples[idx_tok] > 0 else "N/A"

            step_html.append(f"<span class='example-unit' "
                             f"id='token-0-{idx_tok}' "
                             f"title='{imp_mean} &#177; {imp_sd}' "
                             f"style='background-color: {curr_color}'>"
                             f"{sequence[idx_tok]}"
                             f"</span>")

        example_html.append("<div id='step-{}-{}'>{}</div>".format(idx_step, idx_substep, "\n".join(step_html)))

    is_changed_order = False
    idx_step += 1
    samples_counter = np.sum(accounted_samples[perturbable_mask])
    total_samples = np.sum(taken_samples)
    while samples_counter < total_samples:
        var_diffs = (importance_vars / accounted_samples) - (importance_vars / (accounted_samples + 1))
        chosen_feature = int(np.argmax(var_diffs))
        _cursor = accounted_samples[chosen_feature] * 2

        # [Hack] sometimes, the order of reconstruction might be wrong, causing some feature to be taken more often
        # than in the original run (I suspect due to FP errors and JSON formatting rounding errors). In that case,
        # we change the order slightly in order to still bring the trace to the end
        if accounted_samples[chosen_feature] == taken_samples[chosen_feature]:
            sort_idx = np.argsort(-var_diffs)  # order by descending variance
            chosen_feature = next((f for f in sort_idx if accounted_samples[f] != taken_samples[f]), None)
            if chosen_feature is None:
                raise ValueError("The number of taken samples per feature and total taken samples do not check out")

            print(f"Warning (step {idx_step}): changing the reconstruction order due to inconsistencies in method data.")
            _cursor = accounted_samples[chosen_feature] * 2
            is_changed_order = True

        if idx_step % track_every_n_steps == 0:
            step_html = []
            step_html.append(f"<span class='step-details'>"
                             f"{idx_step}. {'<strong>(!)</strong> ' if is_changed_order else ''}"
                             f"Taking additional sample for feature {chosen_feature}"
                             f"</span>")
            step_html.append(f"<span title='Toggle display of samples' "
                             f"style='cursor: pointer;' "
                             f"onclick='toggleDisplay(\"step-{idx_step}-samples\")'>"
                             f"[...]"
                             f"</span>")
            step_html.append("<br />")

            samples_html = []
            for idx_sample in range(_cursor, _cursor + 2):
                curr_label_score = np_scores[chosen_feature][idx_sample, predicted_label]

                if idx_sample % 2 == 0:
                    curr_pair_diff = np.abs(np_scores[chosen_feature][idx_sample, predicted_label] -
                                            np_scores[chosen_feature][idx_sample + 1, predicted_label])
                    samples_html.append(f"<div class='pair' "
                                        f"style='background-color: rgba(255, 106, 0, {curr_pair_diff})'>")

                samples_html.append(f"<div class='pair-example' "
                                    f"title='P(&#375; = {predicted_label}) = {curr_label_score:.4f}'>"
                                    f"{'+' if idx_sample % 2 == 0 else '-'} "
                                    f"{samples[chosen_feature][idx_sample]}"
                                    f"</div>")

                if idx_sample % 2 == 1:
                    samples_html.append("</div>")

            step_html.append("<div id='step-{}-samples' style='display: none;'>{}</div>".format(idx_step, "\n".join(samples_html)))

        curr_diff = scores[chosen_feature][_cursor][predicted_label] - scores[chosen_feature][_cursor + 1][predicted_label]
        accounted_samples[chosen_feature] += 1
        samples_counter += 1

        updated_mean = incremental_mean(curr_mean=importance_means[chosen_feature],
                                        new_value=curr_diff,
                                        n=accounted_samples[chosen_feature])
        updated_var = incremental_var(curr_mean=importance_means[chosen_feature],
                                      curr_var=importance_vars[chosen_feature],
                                      new_mean=updated_mean,
                                      new_value=curr_diff,
                                      n=accounted_samples[chosen_feature])

        importance_means[chosen_feature] = updated_mean
        importance_vars[chosen_feature] = updated_var

        if idx_step % track_every_n_steps == 0:
            max_abs_imps = np.max(np.abs(importance_means))
            scaled_imps = scale_interval(importance_means, curr_low=-max_abs_imps, curr_high=max_abs_imps)

            for idx_tok, scaled_imp in enumerate(scaled_imps):
                curr_color = f"rgba(0, 153, 0, {scaled_imp})" if scaled_imp > 0 else f"rgba(255, 0, 0, {abs(scaled_imp)})"
                imp_sd = f"{np.sqrt(importance_vars[idx_tok] / accounted_samples[idx_tok]): .4f}" \
                    if accounted_samples[idx_tok] > 0 else "N/A"

                step_html.append(f"<span class='example-unit' "
                                 f"id='token-0-{idx_tok}' "
                                 f"title='{importance_means[idx_tok]: .4f} &#177; {imp_sd}' "
                                 f"style='background-color: {curr_color}'>"
                                 f"{sequence[idx_tok]}"
                                 f"</span>")

            example_html.append("<div id='step-{}'>{}</div>".format(idx_step, "\n".join(step_html)))
        idx_step += 1
        is_changed_order = False

    body_html = "<div class='example'>{}</div>".format("\n".join(example_html))
    return base_visualization(body_html, path=path)


if __name__ == "__main__":
    highlight_plot(sequences=[["The", "show", "was", "fucking", "shite", "but", "I", "liked", "the", "end"],
                              ["The", "big", "brown", "fox", "jumps", "over", "a", "lazy", "dog"]],
                   importances=[[0.0, -0.05, 0.0, 0.35, 0.05, 0.01, 0.0, -0.1, 0.0, -0.05, 0.45, -0.2],
                                [0.02, 0.2, 0.1, 0.1, 0.05, 0.05, 0.01, -0.1, 0.1, 0.3, -0.15]],
                   pred_labels=["toxic", "clean"],
                   actual_labels=["toxic", None],
                   custom_features=[[[3, 4, 9], [7]],
                                    [[1, 2, 3], [7, 8]]],
                   path="tmp_refactor.html")

    # data = MethodData.load("/home/matej/Downloads/imdb_xs_ime_accurate_values_r1/ime_data.json")
    # highlight_plot(data.sequences,
    #                data.importances,
    #                data.pred_labels,
    #                data.actual_labels,
    #                path="tmp_refactor.html")

    # ime_run1 = MethodData.load("/home/matej/Downloads/SNLI_first_ex_comparison/snli_xs_ex0_accurate_ime/ime_data.json")
    # track_progress(method_data=ime_run1,
    #                idx_example=0,
    #                path="tmp_refactor.html")
<|MERGE_RESOLUTION|>--- conflicted
+++ resolved
@@ -145,14 +145,6 @@
             # Most green and most red colors indicate highest and (-highest) importances (i.e. equal tails)
             curr_color = f"rgba(0, 153, 0, {scaled_imp})" if scaled_imp > 0 else f"rgba(255, 0, 0, {abs(scaled_imp)})"
 
-<<<<<<< HEAD
-            curr_ex_html.append(f"<span class='example-unit' "
-                                f"id='token-{i}-{idx_tok}' "
-                                f"title='{np_importances[i, idx_tok]: .4f}' "
-                                f"style='background-color: {curr_color}'>"
-                                f"{curr_seq[idx_tok]}"
-                                f"</span>")
-=======
             tok_parts = []
             if is_start[idx_tok]:
                 tok_parts.append(f"<span class='example-unit' "
@@ -171,7 +163,6 @@
                 tok_parts.append(f"</span>")
 
             curr_ex_html.append("".join(tok_parts))
->>>>>>> c462a74b
 
         body_html.append("<div class='example' id='{}'>{}</div>".format(i, "\n".join(curr_ex_html)))
 
@@ -213,20 +204,11 @@
                                  f"({len(curr_seq) + len(curr_custom_features)} features != "
                                  f"{len(curr_imps)} importances in method '{method_name}')")
 
-<<<<<<< HEAD
-                method_html.append(f"<span class='example-unit' "
-                                   f"id='token-{i}-{idx_tok}' "
-                                   f"title='{np_importances[method_name][i, idx_tok]: .4f}' "
-                                   f"style='background-color: {curr_color}'>"
-                                   f"{curr_seq[idx_tok]}"
-                                   f"</span>")
-=======
             flat_sequences.append(curr_seq)
             flat_importances.append(curr_imps)
             flat_pred.append(f"{curr_pred_label} (<b>{method_name}</b>)")
             flat_actual.append(f"{'/' if curr_actual_label is None else curr_actual_label} (<b>{method_name}</b>)")
             flat_custom_features.append(curr_custom_features)
->>>>>>> c462a74b
 
     return highlight_plot(sequences=flat_sequences, importances=flat_importances,
                           pred_labels=flat_pred, actual_labels=flat_actual,
